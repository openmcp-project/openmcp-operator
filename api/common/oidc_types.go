package common

import (
	"strings"

	rbacv1 "k8s.io/api/rbac/v1"
)

type OIDCProviderConfig struct {
	// Name is the name of the OIDC provider.
	// May be used in k8s resources, therefore has to be a valid k8s name.
	// +kubebuilder:validation:MinLength=1
	// +kubebuilder:validation:MaxLength=253
	// +kubebuilder:validation:Pattern=`[a-z0-9]([-a-z0-9]*[a-z0-9])?(\.[a-z0-9]([-a-z0-9]*[a-z0-9])?)*`
	Name string `json:"name"`

	// Issuer is the issuer URL of the OIDC provider.
	Issuer string `json:"issuer"`

	// ClientID is the client ID to use for the OIDC provider.
	ClientID string `json:"clientID"`

	// GroupsClaim is the claim in the OIDC token that contains the groups.
	// If empty, the default claim "groups" will be used.
	// +kubebuilder:default="groups"
	// +optional
	GroupsClaim string `json:"groupsClaim"`

	// GroupsPrefix is a prefix that will be added to all group names when referenced in RBAC rules.
	// This is required to avoid conflicts with Kubernetes built-in groups.
	// If the prefix does not end with a colon (:), it will be added automatically.
	// +kubebuilder:validation:MinLength=1
	GroupsPrefix string `json:"groupsPrefix"`

	// UsernameClaim is the claim in the OIDC token that contains the username.
	// If empty, the default claim "sub" will be used.
	// +kubebuilder:default="sub"
	// +optional
	UsernameClaim string `json:"usernameClaim"`

	// UsernamePrefix is a prefix that will be added to all usernames when referenced in RBAC rules.
	// This is required to avoid conflicts with Kubernetes built-in users.
	// If the prefix does not end with a colon (:), it will be added automatically.
	// +kubebuilder:validation:MinLength=1
	UsernamePrefix string `json:"usernamePrefix"`

	// ExtraScopes is a list of extra scopes that should be requested from the OIDC provider.
	// +optional
	ExtraScopes []string `json:"extraScopes,omitempty"`

	// RoleBindings is a list of subjects with (cluster) role bindings that should be created for them.
	// Note that the username prefix is added automatically to the subjects' names, it must not be explicitly specified here.
	RoleBindings []RoleBindings `json:"roleBindings"`
}

type RoleBindings struct {
	// Subjects is a list of subjects that should be bound to the specified roles.
	// The subjects' names will be prefixed with the username prefix of the OIDC provider.
	Subjects []rbacv1.Subject `json:"subjects"`

	// RoleRefs is a list of (cluster) role references that the subjects should be bound to.
	// Note that existence of the roles is not checked and missing (cluster) roles will result in ineffective (cluster) role bindings.
	RoleRefs []RoleRef `json:"roleRefs"`
}

<<<<<<< HEAD
=======
// RoleRef defines a reference to a (cluster) role that should be bound to the subjects.
// TODO: Validate that Namespace is set if Kind is 'Role' and not set if Kind is 'ClusterRole'.
>>>>>>> 3e5e59b4
type RoleRef struct {
	// Name is the name of the role or cluster role to bind to the subjects.
	// +kubebuilder:validation:MinLength=1
	Name string `json:"name"`

	// Namespace is the namespace of the role to bind to the subjects.
	// It must be set if the kind is 'Role' and may not be set if the kind is 'ClusterRole'.
	// +optional
	Namespace string `json:"namespace,omitempty"`

	// Kind is the kind of the role to bind to the subjects.
	// It must be 'Role' or 'ClusterRole'.
	// +kubebuilder:validation:Enum=Role;ClusterRole
	Kind string `json:"kind"`
}

// Default sets default values for the OIDCProviderConfig.
// Modifies in-place and returns the receiver for chaining.
func (o *OIDCProviderConfig) Default() *OIDCProviderConfig {
	if o == nil {
		return nil
	}
	if o.GroupsClaim == "" {
		o.GroupsClaim = "groups"
	}
	if !strings.HasSuffix(o.GroupsPrefix, ":") {
		o.GroupsPrefix += ":"
	}
	if o.UsernameClaim == "" {
		o.UsernameClaim = "sub"
	}
	if !strings.HasSuffix(o.UsernamePrefix, ":") {
		o.UsernamePrefix += ":"
	}
	return o
}<|MERGE_RESOLUTION|>--- conflicted
+++ resolved
@@ -63,11 +63,8 @@
 	RoleRefs []RoleRef `json:"roleRefs"`
 }
 
-<<<<<<< HEAD
-=======
 // RoleRef defines a reference to a (cluster) role that should be bound to the subjects.
 // TODO: Validate that Namespace is set if Kind is 'Role' and not set if Kind is 'ClusterRole'.
->>>>>>> 3e5e59b4
 type RoleRef struct {
 	// Name is the name of the role or cluster role to bind to the subjects.
 	// +kubebuilder:validation:MinLength=1
